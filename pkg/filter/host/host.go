--- conflicted
+++ resolved
@@ -20,12 +20,9 @@
 import (
 	"github.com/apache/dubbo-go-pixiu/pkg/common/constant"
 	"github.com/apache/dubbo-go-pixiu/pkg/common/extension"
-	http2 "github.com/apache/dubbo-go-pixiu/pkg/common/http"
 	contexthttp "github.com/apache/dubbo-go-pixiu/pkg/context/http"
-	"github.com/apache/dubbo-go-pixiu/pkg/model"
 )
 
-<<<<<<< HEAD
 const (
 	// Kind is the kind of plugin.
 	Kind = constant.HTTPHOSTFilter
@@ -53,9 +50,8 @@
 	return Kind
 }
 
-func (p *Plugin) CreateFilter(hcm *http2.HttpConnectionManager, config interface{}, bs *model.Bootstrap) (extension.HttpFilter, error) {
-	specConfig := config.(Config)
-	return &HostFilter{cfg: &specConfig}, nil
+func (p *Plugin) CreateFilter() (extension.HttpFilter, error) {
+	return &HostFilter{}, nil
 }
 
 func (hf *HostFilter) PrepareFilterChain(ctx *contexthttp.HttpContext) error {
@@ -65,38 +61,12 @@
 
 func (hf *HostFilter) Handle(c *contexthttp.HttpContext) {
 	c.Request.Host = hf.cfg.Host
-=======
-import (
-	"github.com/apache/dubbo-go-pixiu/pkg/common/constant"
-	contexthttp "github.com/apache/dubbo-go-pixiu/pkg/context/http"
-	manager "github.com/apache/dubbo-go-pixiu/pkg/filter"
-)
-
-func Init() {
-	manager.RegisterFilterFactory(constant.HostFilter, newHostFilter)
+	c.Next()
+}
+func (f *HostFilter) Config() interface{} {
+	return f.cfg
 }
 
-// hostFilter is a filter for host.
-type hostFilter struct {
-}
-
-// newHostFilter create host filter.
-func newHostFilter() filter.Factory {
-	return &hostFilter{}
-}
-
-func (f *hostFilter) Config() interface{} {
+func (f *HostFilter) Apply() error {
 	return nil
-}
-
-func (f *hostFilter) Apply() (filter.Filter, error) {
-	return func(c fc.Context) {
-		f.doHostFilter(c.(*contexthttp.HttpContext))
-	}, nil
-}
-
-func (f hostFilter) doHostFilter(c *contexthttp.HttpContext) {
-	c.Request.Host = c.GetAPI().Method.IntegrationRequest.Host
->>>>>>> d137a0bf
-	c.Next()
 }