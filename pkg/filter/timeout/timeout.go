--- conflicted
+++ resolved
@@ -27,18 +27,11 @@
 import (
 	"github.com/apache/dubbo-go-pixiu/pkg/client"
 	"github.com/apache/dubbo-go-pixiu/pkg/common/constant"
-<<<<<<< HEAD
 	"github.com/apache/dubbo-go-pixiu/pkg/common/extension"
-	http2 "github.com/apache/dubbo-go-pixiu/pkg/common/http"
-=======
->>>>>>> d137a0bf
 	contexthttp "github.com/apache/dubbo-go-pixiu/pkg/context/http"
-	manager "github.com/apache/dubbo-go-pixiu/pkg/filter"
 	"github.com/apache/dubbo-go-pixiu/pkg/logger"
-	"github.com/apache/dubbo-go-pixiu/pkg/model"
 )
 
-<<<<<<< HEAD
 const (
 	// Kind is the kind of Fallback.
 	Kind = constant.HTTPAuthorityFilter
@@ -46,15 +39,6 @@
 
 func init() {
 	extension.RegisterHttpFilter(&Plugin{})
-=======
-// nolint
-func Init() {
-	manager.RegisterFilterFactory(constant.TimeoutFilter, newFilter)
-}
-
-func newFilter() filter.Factory {
-	return &timeoutFilter{}
->>>>>>> d137a0bf
 }
 
 type (
@@ -62,7 +46,6 @@
 	Plugin struct {
 	}
 
-<<<<<<< HEAD
 	// Filter is http filter instance
 	Filter struct {
 		cfg *Config
@@ -77,12 +60,8 @@
 	return Kind
 }
 
-func (p *Plugin) CreateFilter(hcm *http2.HttpConnectionManager, config interface{}, bs *model.Bootstrap) (extension.HttpFilter, error) {
-	specConfig := config.(Config)
-	if specConfig.Timeout <= 0 {
-		specConfig.Timeout = constant.DefaultTimeout
-	}
-
+func (p *Plugin) CreateFilter() (extension.HttpFilter, error) {
+	specConfig := Config{constant.DefaultTimeout}
 	return &Filter{cfg: &specConfig}, nil
 }
 
@@ -116,44 +95,17 @@
 	case <-finishChan:
 		// finish call do something.
 	}
-=======
-func (f *timeoutFilter) Config() interface{} {
+}
+
+func (f *Filter) Config() interface{} {
 	return nil
 }
 
-func (f *timeoutFilter) Apply() (filter.Filter, error) {
-	if f.waitTime <= 0 {
-		f.waitTime = constant.DefaultTimeout
+func (f *Filter) Apply() error {
+	if f.cfg.Timeout <= 0 {
+		f.cfg.Timeout = constant.DefaultTimeout
 	}
-	return func(c fc.Context) {
-		hc := c.(*contexthttp.HttpContext)
-
-		ctx, cancel := context.WithTimeout(hc.Ctx, f.getTimeout(hc.Timeout))
-		defer cancel()
-		// Channel capacity must be greater than 0.
-		// Otherwise, if the parent coroutine quit due to timeout,
-		// the child coroutine may never be able to quit.
-		finishChan := make(chan struct{}, 1)
-		go func() {
-			// panic by recovery
-			c.Next()
-			finishChan <- struct{}{}
-		}()
-
-		select {
-		// timeout do.
-		case <-ctx.Done():
-			logger.Warnf("api:%s request timeout", hc.GetAPI().URLPattern)
-			bt, _ := json.Marshal(filter.ErrResponse{Message: http.ErrHandlerTimeout.Error()})
-			hc.SourceResp = bt
-			hc.TargetResp = &client.Response{Data: bt}
-			hc.WriteJSONWithStatus(http.StatusGatewayTimeout, bt)
-			c.Abort()
-		case <-finishChan:
-			// finish call do something.
-		}
-	}, nil
->>>>>>> d137a0bf
+	return nil
 }
 
 func (f *Filter) getTimeout(t time.Duration) time.Duration {
