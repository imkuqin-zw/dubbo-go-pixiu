/*
 * Licensed to the Apache Software Foundation (ASF) under one or more
 * contributor license agreements.  See the NOTICE file distributed with
 * this work for additional information regarding copyright ownership.
 * The ASF licenses this file to You under the Apache License, Version 2.0
 * (the "License"); you may not use this file except in compliance with
 * the License.  You may obtain a copy of the License at
 *
 *     http://www.apache.org/licenses/LICENSE-2.0
 *
 * Unless required by applicable law or agreed to in writing, software
 * distributed under the License is distributed on an "AS IS" BASIS,
 * WITHOUT WARRANTIES OR CONDITIONS OF ANY KIND, either express or implied.
 * See the License for the specific language governing permissions and
 * limitations under the License.
 */

package httpconnectionmanager

import (
	"github.com/apache/dubbo-go-pixiu/pkg/common/constant"
	"github.com/apache/dubbo-go-pixiu/pkg/common/extension/filter"
	"github.com/apache/dubbo-go-pixiu/pkg/common/http"
	"github.com/apache/dubbo-go-pixiu/pkg/model"
)

const (
	Kind = constant.HTTPConnectManagerFilter
)

func init() {
	filter.RegisterNetworkFilter(&Plugin{})
}

type (
	Plugin struct{}
)

func (p *Plugin) Kind() string {
	return Kind
}

<<<<<<< HEAD
func (p *Plugin) CreateFilter(config interface{}, bs *model.Bootstrap) (filter.NetworkFilter, error) {
	hcmc := config.(*model.HttpConnectionManagerConfig)
	return http.CreateHttpConnectionManager(hcmc, bs), nil
=======
func (hp *HttpConnectionManagerPlugin) CreateFilter(config interface{}, bs *model.Bootstrap, name string) (filter.NetworkFilter, error) {

	hcmc := config.(*model.HttpConnectionManager)
	return http.CreateHttpConnectionManager(hcmc, bs, name), nil
>>>>>>> 42d8f2bd
}<|MERGE_RESOLUTION|>--- conflicted
+++ resolved
@@ -40,14 +40,7 @@
 	return Kind
 }
 
-<<<<<<< HEAD
-func (p *Plugin) CreateFilter(config interface{}, bs *model.Bootstrap) (filter.NetworkFilter, error) {
+func (hp *Plugin) CreateFilter(config interface{}, bs *model.Bootstrap, name string) (filter.NetworkFilter, error) {
 	hcmc := config.(*model.HttpConnectionManagerConfig)
-	return http.CreateHttpConnectionManager(hcmc, bs), nil
-=======
-func (hp *HttpConnectionManagerPlugin) CreateFilter(config interface{}, bs *model.Bootstrap, name string) (filter.NetworkFilter, error) {
-
-	hcmc := config.(*model.HttpConnectionManager)
 	return http.CreateHttpConnectionManager(hcmc, bs, name), nil
->>>>>>> 42d8f2bd
 }