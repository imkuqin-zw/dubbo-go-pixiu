/*
 * Licensed to the Apache Software Foundation (ASF) under one or more
 * contributor license agreements.  See the NOTICE file distributed with
 * this work for additional information regarding copyright ownership.
 * The ASF licenses this file to You under the Apache License, Version 2.0
 * (the "License"); you may not use this file except in compliance with
 * the License.  You may obtain a copy of the License at
 *
 *     http://www.apache.org/licenses/LICENSE-2.0
 *
 * Unless required by applicable law or agreed to in writing, software
 * distributed under the License is distributed on an "AS IS" BASIS,
 * WITHOUT WARRANTIES OR CONDITIONS OF ANY KIND, either express or implied.
 * See the License for the specific language governing permissions and
 * limitations under the License.
 */

package model

// Bootstrap the door
type Bootstrap struct {
	StaticResources  StaticResources  `yaml:"static_resources" json:"static_resources" mapstructure:"static_resources"`
	DynamicResources DynamicResources `yaml:"dynamic_resources" json:"dynamic_resources" mapstructure:"dynamic_resources"`
	Tracing          Tracing          `yaml:"tracing" json:"tracing" mapstructure:"tracing"`
}

// GetListeners
func (bs *Bootstrap) GetListeners() []Listener {
	return bs.StaticResources.Listeners
}

// GetPprof
func (bs *Bootstrap) GetPprof() PprofConf {
	return bs.StaticResources.PprofConf
}

// GetAPIMetaConfig get api meta config from bootstrap
func (bs *Bootstrap) GetAPIMetaConfig() *APIMetaConfig {
	return bs.StaticResources.APIMetaConfig
}

// ExistCluster
func (bs *Bootstrap) ExistCluster(name string) bool {
	if len(bs.StaticResources.Clusters) > 0 {
		for _, v := range bs.StaticResources.Clusters {
			if v.Name == name {
				return true
			}
		}
	}

	return false
}

// StaticResources
type StaticResources struct {
<<<<<<< HEAD
	Listeners      []Listener      `yaml:"listeners" json:"listeners" mapstructure:"listeners"`
	Clusters       []Cluster       `yaml:"clusters" json:"clusters" mapstructure:"clusters"`
	ShutdownConfig *ShutdownConfig `yaml:"shutdown_config" json:"shutdown_config" mapstructure:"shutdown_config"`
	PprofConf      PprofConf       `yaml:"pprofConf" json:"pprofConf" mapstructure:"pprofConf"`
	APIMetaConfig  *APIMetaConfig  `yaml:"api_meta_config" json:"api_meta_config,omitempty"`
=======
	Listeners       []Listener      `yaml:"listeners" json:"listeners" mapstructure:"listeners"`
	Clusters        []Cluster       `yaml:"clusters" json:"clusters" mapstructure:"clusters"`
	ShutdownConfig  *ShutdownConfig `yaml:"shutdown_config" json:"shutdown_config" mapstructure:"shutdown_config"`
	PprofConf       PprofConf       `yaml:"pprofConf" json:"pprofConf" mapstructure:"pprofConf"`
	AccessLogConfig AccessLogConfig `yaml:"accessLog" json:"accessLog" mapstructure:"accessLog"`
>>>>>>> 123be5cc
}

// DynamicResources TODO
type DynamicResources struct {
}

// ShutdownConfig how to shutdown proxy.
type ShutdownConfig struct {
	Timeout      string `default:"60s" yaml:"timeout" json:"timeout,omitempty"`
	StepTimeout  string `default:"10s" yaml:"step_timeout" json:"step_timeout,omitempty"`
	RejectPolicy string `yaml:"reject_policy" json:"reject_policy,omitempty"`
}

// APIMetaConfig how to find api config, file or etcd etc.
type APIMetaConfig struct {
	Address string `yaml:"address" json:"address,omitempty"`
	APIConfigPath string `default:"/proxy/config/api" yaml:"api_config_path" json:"api_config_path,omitempty" mapstructure:"api_config_path"`
}<|MERGE_RESOLUTION|>--- conflicted
+++ resolved
@@ -54,19 +54,12 @@
 
 // StaticResources
 type StaticResources struct {
-<<<<<<< HEAD
-	Listeners      []Listener      `yaml:"listeners" json:"listeners" mapstructure:"listeners"`
-	Clusters       []Cluster       `yaml:"clusters" json:"clusters" mapstructure:"clusters"`
-	ShutdownConfig *ShutdownConfig `yaml:"shutdown_config" json:"shutdown_config" mapstructure:"shutdown_config"`
-	PprofConf      PprofConf       `yaml:"pprofConf" json:"pprofConf" mapstructure:"pprofConf"`
-	APIMetaConfig  *APIMetaConfig  `yaml:"api_meta_config" json:"api_meta_config,omitempty"`
-=======
 	Listeners       []Listener      `yaml:"listeners" json:"listeners" mapstructure:"listeners"`
 	Clusters        []Cluster       `yaml:"clusters" json:"clusters" mapstructure:"clusters"`
 	ShutdownConfig  *ShutdownConfig `yaml:"shutdown_config" json:"shutdown_config" mapstructure:"shutdown_config"`
 	PprofConf       PprofConf       `yaml:"pprofConf" json:"pprofConf" mapstructure:"pprofConf"`
 	AccessLogConfig AccessLogConfig `yaml:"accessLog" json:"accessLog" mapstructure:"accessLog"`
->>>>>>> 123be5cc
+	APIMetaConfig  *APIMetaConfig  `yaml:"api_meta_config" json:"api_meta_config,omitempty"`
 }
 
 // DynamicResources TODO
