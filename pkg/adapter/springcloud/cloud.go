--- conflicted
+++ resolved
@@ -177,16 +177,12 @@
 	a.mutex.Lock()
 	defer a.mutex.Unlock()
 
-<<<<<<< HEAD
 	res := make([]string, 0, len(a.currentService))
-=======
-	res := make([]string, 0, len(a.currentService)
->>>>>>> 0d3e3d5e
 
 	for k := range a.currentService {
 		res = append(res, k)
 	}
-		    
+
 	return res
 }
 
