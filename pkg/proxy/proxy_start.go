/*
 * Licensed to the Apache Software Foundation (ASF) under one or more
 * contributor license agreements.  See the NOTICE file distributed with
 * this work for additional information regarding copyright ownership.
 * The ASF licenses this file to You under the Apache License, Version 2.0
 * (the "License"); you may not use this file except in compliance with
 * the License.  You may obtain a copy of the License at
 *
 *     http://www.apache.org/licenses/LICENSE-2.0
 *
 * Unless required by applicable law or agreed to in writing, software
 * distributed under the License is distributed on an "AS IS" BASIS,
 * WITHOUT WARRANTIES OR CONDITIONS OF ANY KIND, either express or implied.
 * See the License for the specific language governing permissions and
 * limitations under the License.
 */

package proxy

import (
<<<<<<< HEAD
	"encoding/json"
	"github.com/dubbogo/dubbo-go-proxy/pkg/client"
=======
>>>>>>> 9a1ee783
	"sync"
)

import (
	"github.com/dubbogo/dubbo-go-proxy/pkg/client/dubbo"
	"github.com/dubbogo/dubbo-go-proxy/pkg/config"
	_ "github.com/dubbogo/dubbo-go-proxy/pkg/filter"
	"github.com/dubbogo/dubbo-go-proxy/pkg/logger"
	"github.com/dubbogo/dubbo-go-proxy/pkg/model"
	"github.com/dubbogo/dubbo-go-proxy/pkg/service/api"
)

// Proxy
type Proxy struct {
	startWG sync.WaitGroup
}

// Start proxy start
func (p *Proxy) Start() {
	conf := config.GetBootstrap()

	p.startWG.Add(1)

	defer func() {
		if re := recover(); re != nil {
			logger.Error(re)
			// TODO stop
		}
	}()

	p.beforeStart()

	listeners := conf.GetListeners()

	for _, s := range listeners {
		ls := ListenerService{Listener: &s}
		go ls.Start()
	}
}

func (p *Proxy) beforeStart() {
	dubbo.SingleDubboClient().Init()

<<<<<<< HEAD
	// TODO mock api register
	ads := extension.GetMustApiDiscoveryService(constant.LocalMemoryApiDiscoveryService)

	a1 := &model.Api{
		Name:     "/api/v1/test-dubbo/user",
		ITypeStr: "HTTP",
		OTypeStr: "DUBBO",
		Method:   "POST",
		Status:   1,
		Metadata: map[string]client.DubboMetadata{
			"dubbo": {
				ApplicationName: "BDTService",
				Group:           "test",
				Version:         "1.0.0",
				Interface:       "com.ikurento.user.UserProvider",
				Method:          "queryUser",
				Types: []string{
					"com.ikurento.user.User",
				},
				ClusterName: "test_dubbo",
			},
		},
	}
	a2 := &model.Api{
		Name:     "/api/v1/test-dubbo/getUserByName",
		ITypeStr: "HTTP",
		OTypeStr: "DUBBO",
		Method:   "POST",
		Status:   1,
		Metadata: map[string]client.DubboMetadata{
			"dubbo": {
				ApplicationName: "BDTService",
				Group:           "test",
				Version:         "1.0.0",
				Interface:       "com.ikurento.user.UserProvider",
				Method:          "GetUser",
				Types: []string{
					"java.lang.String",
				},
				ClusterName: "test_dubbo",
			},
		},
	}

	j1, _ := json.Marshal(a1)
	j2, _ := json.Marshal(a2)
	ads.AddApi(*service.NewDiscoveryRequest(j1))
	ads.AddApi(*service.NewDiscoveryRequest(j2))
=======
	api.InitAPIsFromConfig(config.GetAPIConf())
>>>>>>> 9a1ee783
}

// NewProxy create proxy
func NewProxy() *Proxy {
	return &Proxy{
		startWG: sync.WaitGroup{},
	}
}

func Start(bs *model.Bootstrap) {
	logger.Infof("[dubboproxy go] start by config : %+v", bs)

	proxy := NewProxy()
	proxy.Start()

	proxy.startWG.Wait()
}<|MERGE_RESOLUTION|>--- conflicted
+++ resolved
@@ -18,11 +18,6 @@
 package proxy
 
 import (
-<<<<<<< HEAD
-	"encoding/json"
-	"github.com/dubbogo/dubbo-go-proxy/pkg/client"
-=======
->>>>>>> 9a1ee783
 	"sync"
 )
 
@@ -66,58 +61,7 @@
 func (p *Proxy) beforeStart() {
 	dubbo.SingleDubboClient().Init()
 
-<<<<<<< HEAD
-	// TODO mock api register
-	ads := extension.GetMustApiDiscoveryService(constant.LocalMemoryApiDiscoveryService)
-
-	a1 := &model.Api{
-		Name:     "/api/v1/test-dubbo/user",
-		ITypeStr: "HTTP",
-		OTypeStr: "DUBBO",
-		Method:   "POST",
-		Status:   1,
-		Metadata: map[string]client.DubboMetadata{
-			"dubbo": {
-				ApplicationName: "BDTService",
-				Group:           "test",
-				Version:         "1.0.0",
-				Interface:       "com.ikurento.user.UserProvider",
-				Method:          "queryUser",
-				Types: []string{
-					"com.ikurento.user.User",
-				},
-				ClusterName: "test_dubbo",
-			},
-		},
-	}
-	a2 := &model.Api{
-		Name:     "/api/v1/test-dubbo/getUserByName",
-		ITypeStr: "HTTP",
-		OTypeStr: "DUBBO",
-		Method:   "POST",
-		Status:   1,
-		Metadata: map[string]client.DubboMetadata{
-			"dubbo": {
-				ApplicationName: "BDTService",
-				Group:           "test",
-				Version:         "1.0.0",
-				Interface:       "com.ikurento.user.UserProvider",
-				Method:          "GetUser",
-				Types: []string{
-					"java.lang.String",
-				},
-				ClusterName: "test_dubbo",
-			},
-		},
-	}
-
-	j1, _ := json.Marshal(a1)
-	j2, _ := json.Marshal(a2)
-	ads.AddApi(*service.NewDiscoveryRequest(j1))
-	ads.AddApi(*service.NewDiscoveryRequest(j2))
-=======
 	api.InitAPIsFromConfig(config.GetAPIConf())
->>>>>>> 9a1ee783
 }
 
 // NewProxy create proxy
