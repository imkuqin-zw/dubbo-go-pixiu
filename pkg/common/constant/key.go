--- conflicted
+++ resolved
@@ -18,21 +18,6 @@
 package constant
 
 const (
-<<<<<<< HEAD
-	HTTPConnectManagerFilter = "dgp.filters.http_connect_manager"
-	HTTPAuthorityFilter      = "dgp.filters.http.authority_filter"
-	HTTPRouterFilter         = "dgp.filters.http.router"
-	HTTPApiFilter            = "dgp.filters.http.api"
-	HTTPDomainFilter         = "dgp.filters.http.domain"
-	RemoteCallFilter         = "dgp.filters.remote_call"
-	TimeoutFilter            = "dgp.filters.timeout"
-	MetricFilter             = "dgp.filters.metric"
-	RecoveryFilter           = "dgp.filters.recovery"
-	ResponseFilter           = "dgp.filters.response"
-	AccessLogFilter          = "dgp.filters.access_log"
-	RateLimitFilter          = "dgp.filters.rate_limit"
-	TracingFilter            = "dgp.filters.tracing"
-=======
 	HTTPConnectManagerFilter = "dgp.filter.httpconnectionmanager"
 
 	HTTPAuthorityFilter  = "dgp.filter.http.authority"
@@ -48,7 +33,7 @@
 	HTTPDubboProxyFilter = "dgp.filter.http.dubboproxy"
 	HTTPApiConfigFilter  = "dgp.filter.http.apiconfig"
 	HTTPTimeoutFilter    = "dgp.filter.http.timeout"
->>>>>>> f6b15269
+	TracingFilter        = "dgp.filters.tracing"
 )
 
 const (
