--- conflicted
+++ resolved
@@ -87,13 +87,10 @@
 	NetworkFilter interface {
 		// ServeHTTP handle request and response
 		ServeHTTP(w stdHttp.ResponseWriter, r *stdHttp.Request)
-<<<<<<< HEAD
 		OnDecode(data []byte) (interface{}, int, error)
 		OnEncode(p interface{}) ([]byte, error)
 		OnData(data interface{}) (interface{}, error)
 		OnTripleData(ctx context.Context, methodName string, arguments []interface{}) (interface{}, error)
-=======
->>>>>>> d9af3b7b
 	}
 )
 
