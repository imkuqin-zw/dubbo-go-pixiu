--- conflicted
+++ resolved
@@ -8,16 +8,12 @@
 install: true
 
 script:
-<<<<<<< HEAD
   - go fmt ./...
   - git status -s
-=======
-  - go fmt ./... && [[ -z `git status -s` ]]
   - sh before_validate_license.sh
   - chmod u+x /tmp/tools/license/license-header-checker
   - /tmp/tools/license/license-header-checker -v -a -r -i vendor  /tmp/tools/license/license.txt . go  && [[ -z `git status -s` ]]
   # unit-test
->>>>>>> 676acc31
   - echo 'start unit-test'
   - chmod u+x before_ut.sh && ./before_ut.sh
   - go mod vendor && go test ./... -coverprofile=coverage.txt -covermode=atomic
